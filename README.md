<div align="center">

# Mesostructures: Beyond Spectrogram Loss in Differentiable Time-Frequency Analysis

[Cyrus Vahidi](cyruvahidi.com), Han Han, Changhong Wang, George Fazekas, Mathieu Lagrange and [Vincent Lostanlen](lostanlen.com)

[![arXiv](http://img.shields.io/badge/paper-arxiv.2204.08269-B31B1B.svg)](https://arxiv.org/abs/2301.10183)

[![Kymatio](https://avatars.githubusercontent.com/u/45135504?s=200&v=4)](github.com/kymatio/kymatio)

<br>

<img src="docs/assets/AM_FM_delta_chirps.png">

# Installing this package
* cuda 11.5
* python 3.8.2
```bash
pip install -editable .
<<<<<<< HEAD
# install Kymatio from source
pip install git+https://github.com/kymatio/kymatio.git
=======
pip install https://github.com/kymatio/kymatio.git
```

</div>

## Abstract
Computer musicians refer to mesostructures as the intermediate levels of articulation between the microstructure of waveshapes and the macrostructure of musical forms. Examples of mesostructures include melody, arpeggios, syncopation, polyphonic grouping, and textural contrast.
Despite their central role in musical expression, they have received limited attention in deep learning.
Currently, autoencoders and neural audio synthesizers are only trained and evaluated at the scale of microstructure: i.e., local amplitude variations up to 100 milliseconds or so.
In this paper, we formulate and address the problem of mesostructural audio modeling via a composition of a differentiable arpeggiator and time-frequency scattering. We empirically demonstrate that time--frequency scattering serves as a differentiable model of similarity between synthesis parameters that govern mesostructure.
By exposing the sensitivity of short-time spectral distances to time alignment, we motivate the need for a time-invariant and multiscale differentiable time--frequency model of similarity at the level of both local spectra and spectrotemporal modulations. 

## Citation
If you use `meso-dtfa` in your work please consider citing us.
```

>>>>>>> b7a5f8cd
```<|MERGE_RESOLUTION|>--- conflicted
+++ resolved
@@ -17,11 +17,8 @@
 * python 3.8.2
 ```bash
 pip install -editable .
-<<<<<<< HEAD
 # install Kymatio from source
 pip install git+https://github.com/kymatio/kymatio.git
-=======
-pip install https://github.com/kymatio/kymatio.git
 ```
 
 </div>
@@ -36,6 +33,10 @@
 ## Citation
 If you use `meso-dtfa` in your work please consider citing us.
 ```
-
->>>>>>> b7a5f8cd
+@article{vahidi2023mesostructures,
+  title={Mesostructures: Beyond Spectrogram Loss in Differentiable Time-Frequency Analysis},
+  author={Vahidi, Cyrus and Han, Han and Wang, Changhong and Lagrange, Mathieu and Fazekas, Gy{\"o}rgy and Lostanlen, Vincent},
+  journal={arXiv preprint arXiv:2301.10183},
+  year={2023}
+}
 ```